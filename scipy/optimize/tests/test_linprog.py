--- conflicted
+++ resolved
@@ -338,20 +338,10 @@
             linprog(c, A_ub, b_ub, A_eq, b_eq, bounds,
                     method=self.method, options=self.options)
 
-<<<<<<< HEAD
         # Test ill-formatted bounds
         assert_raises(ValueError, f, [1, 2, 3], bounds=[(1, 2), (3, 4)])
         assert_raises(ValueError, f, [1, 2, 3], bounds=[(1, 2), (3, 4), (3, 4, 5)])
         assert_raises(ValueError, f, [1, 2, 3], bounds=[(1, -2), (1, 2)])
-=======
-        # Removed [(5, 0), (1, 2), (3, 4)]: these are invalid bounds but should be subject to a check in _presolve, not in _clean_inputs.
-        # The optimization should exit with an 'infeasible problem' error, not with a ValueError
-        # Same for [(1, 2), (np.inf, np.inf), (3, 4)] and [(1, 2), (-np.inf, -np.inf), (3, 4)]
-        for bad_bound in [[(1, 2), (3, 4)],
-                          [(1, 2), (3, 4), (3, 4, 5)],
-                          ]:
-            assert_raises(ValueError, f, [1, 2, 3], bounds=bad_bound)
->>>>>>> 13cf23a0
 
         # Test other invalid inputs
         assert_raises(ValueError, f, [1, 2], A_ub=[[1, 2]], b_ub=[1, 2])
