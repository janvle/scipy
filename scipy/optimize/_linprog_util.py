"""
Method agnostic utility functions for linear progamming
"""

import numpy as np
import scipy.sparse as sps
from warnings import warn
from .optimize import OptimizeWarning
from scipy.optimize._remove_redundancy import (
    _remove_redundancy, _remove_redundancy_sparse, _remove_redundancy_dense
    )
from collections import namedtuple

_LPProblem = namedtuple('_LPProblem', 'c A_ub b_ub A_eq b_eq bounds x0')
_LPProblem.__new__.__defaults__ = (None,) * 6  # make c the only required arg
_LPProblem.__doc__ = \
    """ Represents a linear-programming problem.

    Attributes
    ----------
    c : 1D array
        The coefficients of the linear objective function to be minimized.
    A_ub : 2D array, optional
        The inequality constraint matrix. Each row of ``A_ub`` specifies the
        coefficients of a linear inequality constraint on ``x``.
    b_ub : 1D array, optional
        The inequality constraint vector. Each element represents an
        upper bound on the corresponding value of ``A_ub @ x``.
    A_eq : 2D array, optional
        The equality constraint matrix. Each row of ``A_eq`` specifies the
        coefficients of a linear equality constraint on ``x``.
    b_eq : 1D array, optional
        The equality constraint vector. Each element of ``A_eq @ x`` must equal
        the corresponding element of ``b_eq``.
    bounds : various valid formats, optional
        The bounds of ``x``, as ``min`` and ``max`` pairs.
        If bounds are specified for all N variables separately, valid formats
        are:
        * a 2D array (N x 2);
        * a sequence of N sequences, each with 2 values.
        If all variables have the same bounds, the bounds can be specified as
        a 1-D or 2-D array or sequence with 2 scalar values.
        If all variables have a lower bound of 0 and no upper bound, the bounds
        parameter can be omitted (or given as None).
<<<<<<< HEAD
        If a specific variable has no lower bound and/or no upper bound,
        specify the respective bound as -numpy.inf, numpy.inf or None.
=======
        Absent lower and/or upper bounds can be specified as -numpy.inf (no
        lower bound), numpy.inf (no upper bound) or None (both).
>>>>>>> aa91e36f
    x0 : 1D array, optional
        Guess values of the decision variables, which will be refined by
        the optimization algorithm. This argument is currently used only by the
        'revised simplex' method, and can only be used if `x0` represents a
        basic feasible solution.

    Notes
    -----
    This namedtuple supports 2 ways of initialization:
    >>> lp1 = _LPProblem(c=[-1, 4], A_ub=[[-3, 1], [1, 2]], b_ub=[6, 4])
    >>> lp2 = _LPProblem([-1, 4], [[-3, 1], [1, 2]], [6, 4])

    Note that only ``c`` is a required argument here, whereas all other arguments
    ``A_ub``, ``b_ub``, ``A_eq``, ``b_eq``, ``bounds``, ``x0`` are optional with
    default values of None.
    For example, ``A_eq`` and ``b_eq`` can be set without ``A_ub`` or ``b_ub``:
    >>> lp3 = _LPProblem(c=[-1, 4], A_eq=[[2, 1]], b_eq=[10])
    """


def _check_sparse_inputs(options, A_ub, A_eq):
    """
    Check the provided ``A_ub`` and ``A_eq`` matrices conform to the specified
    optional sparsity variables.

    Parameters
    ----------
    A_ub : 2-D array, optional
        2-D array such that ``A_ub @ x`` gives the values of the upper-bound
        inequality constraints at ``x``.
    A_eq : 2-D array, optional
        2-D array such that ``A_eq @ x`` gives the values of the equality
        constraints at ``x``.
    options : dict
        A dictionary of solver options. All methods accept the following
        generic options:

            maxiter : int
                Maximum number of iterations to perform.
            disp : bool
                Set to True to print convergence messages.

        For method-specific options, see :func:`show_options('linprog')`.

    Returns
    -------
    A_ub : 2-D array, optional
        2-D array such that ``A_ub @ x`` gives the values of the upper-bound
        inequality constraints at ``x``.
    A_eq : 2-D array, optional
        2-D array such that ``A_eq @ x`` gives the values of the equality
        constraints at ``x``.
    options : dict
        A dictionary of solver options. All methods accept the following
        generic options:

            maxiter : int
                Maximum number of iterations to perform.
            disp : bool
                Set to True to print convergence messages.

        For method-specific options, see :func:`show_options('linprog')`.
    """
    # This is an undocumented option for unit testing sparse presolve
    _sparse_presolve = options.pop('_sparse_presolve', False)
    if _sparse_presolve and A_eq is not None:
        A_eq = sps.coo_matrix(A_eq)
    if _sparse_presolve and A_ub is not None:
        A_ub = sps.coo_matrix(A_ub)

    sparse = options.get('sparse', False)
    if not sparse and (sps.issparse(A_eq) or sps.issparse(A_ub)):
        options['sparse'] = True
        warn("Sparse constraint matrix detected; setting 'sparse':True.",
             OptimizeWarning, stacklevel=4)
    return options, A_ub, A_eq


def _format_A_constraints(A, n_x, sparse_lhs=False):
    """Format the left hand side of the constraints to a 2-D array

    Parameters
    ----------
    A : 2-D array
        2-D array such that ``A @ x`` gives the values of the upper-bound
        (in)equality constraints at ``x``.
    n_x : int
        The number of variables in the linear programming problem.
    sparse_lhs : bool
        Whether either of `A_ub` or `A_eq` are sparse. If true return a
        coo_matrix instead of a numpy array.

    Returns
    -------
    np.ndarray or sparse.coo_matrix
        2-D array such that ``A @ x`` gives the values of the upper-bound
        (in)equality constraints at ``x``.

    """
    if sparse_lhs:
        return sps.coo_matrix(
            (0, n_x) if A is None else A, dtype=float, copy=True
        )
    elif A is None:
        return np.zeros((0, n_x), dtype=float)
    else:
        return np.array(A, dtype=float, copy=True)


def _format_b_constraints(b):
    """Format the upper bounds of the constraints to a 1-D array

    Parameters
    ----------
    b : 1-D array
        1-D array of values representing the upper-bound of each (in)equality
        constraint (row) in ``A``.

    Returns
    -------
    1-D np.array
        1-D array of values representing the upper-bound of each (in)equality
        constraint (row) in ``A``.

    """
    if b is None:
        return np.array([], dtype=float)
    b = np.array(b, dtype=float, copy=True).squeeze()
    return b if b.size != 1 else b.reshape((-1))


def _clean_inputs(lp):
    """
    Given user inputs for a linear programming problem, return the
    objective vector, upper bound constraints, equality constraints,
    and simple bounds in a preferred format.

    Parameters
    ----------
    lp : A `scipy.optimize._linprog_util._LPProblem` consisting of the following fields:

        c : 1D array
            The coefficients of the linear objective function to be minimized.
        A_ub : 2D array, optional
            The inequality constraint matrix. Each row of ``A_ub`` specifies the
            coefficients of a linear inequality constraint on ``x``.
        b_ub : 1D array, optional
            The inequality constraint vector. Each element represents an
            upper bound on the corresponding value of ``A_ub @ x``.
        A_eq : 2D array, optional
            The equality constraint matrix. Each row of ``A_eq`` specifies the
            coefficients of a linear equality constraint on ``x``.
        b_eq : 1D array, optional
            The equality constraint vector. Each element of ``A_eq @ x`` must equal
            the corresponding element of ``b_eq``.
        bounds : various valid formats, optional
            The bounds of ``x``, as ``min`` and ``max`` pairs.
            If bounds are specified for all N variables separately, valid formats are:
            * a 2D array (2 x N or N x 2);
            * a sequence of N sequences, each with 2 values.
            If all variables have the same bounds, a single pair of values can
            be specified. Valid formats are:
            * a sequence with 2 scalar values;
            * a sequence with a single element containing 2 scalar values.
            If all variables have a lower bound of 0 and no upper bound, the bounds
            parameter can be omitted (or given as None).
        x0 : 1D array, optional
            Guess values of the decision variables, which will be refined by
            the optimization algorithm. This argument is currently used only by the
            'revised simplex' method, and can only be used if `x0` represents a
            basic feasible solution.

    Returns
    -------
    lp : A `scipy.optimize._linprog_util._LPProblem` consisting of the following fields:

        c : 1D array
            The coefficients of the linear objective function to be minimized.
        A_ub : 2D array, optional
            The inequality constraint matrix. Each row of ``A_ub`` specifies the
            coefficients of a linear inequality constraint on ``x``.
        b_ub : 1D array, optional
            The inequality constraint vector. Each element represents an
            upper bound on the corresponding value of ``A_ub @ x``.
        A_eq : 2D array, optional
            The equality constraint matrix. Each row of ``A_eq`` specifies the
            coefficients of a linear equality constraint on ``x``.
        b_eq : 1D array, optional
            The equality constraint vector. Each element of ``A_eq @ x`` must equal
            the corresponding element of ``b_eq``.
        bounds : 2D array
            The bounds of ``x``, as ``min`` and ``max`` pairs, one for each of the N
            elements of ``x``. The N x 2 array contains lower bounds in the first
            column and upper bounds in the 2nd. Unbounded variables have lower
            bound -np.inf and/or upper bound np.inf.
        x0 : 1D array, optional
            Guess values of the decision variables, which will be refined by
            the optimization algorithm. This argument is currently used only by the
            'revised simplex' method, and can only be used if `x0` represents a
            basic feasible solution.

    """
    c, A_ub, b_ub, A_eq, b_eq, bounds, x0 = lp

    if c is None:
        raise TypeError

    try:
        c = np.array(c, dtype=np.float, copy=True).squeeze()
    except ValueError:
        raise TypeError(
            "Invalid input for linprog: c must be a 1-D array of numerical "
            "coefficients")
    else:
        # If c is a single value, convert it to a 1-D array.
        if c.size == 1:
            c = c.reshape((-1))

        n_x = len(c)
        if n_x == 0 or len(c.shape) != 1:
            raise ValueError(
                "Invalid input for linprog: c must be a 1-D array and must "
                "not have more than one non-singleton dimension")
        if not(np.isfinite(c).all()):
            raise ValueError(
                "Invalid input for linprog: c must not contain values "
                "inf, nan, or None")

    sparse_lhs = sps.issparse(A_eq) or sps.issparse(A_ub)
    try:
        A_ub = _format_A_constraints(A_ub, n_x, sparse_lhs=sparse_lhs)
    except ValueError:
        raise TypeError(
            "Invalid input for linprog: A_ub must be a 2-D array "
            "of numerical values")
    else:
        n_ub = A_ub.shape[0]
        if len(A_ub.shape) != 2 or A_ub.shape[1] != n_x:
            raise ValueError(
                "Invalid input for linprog: A_ub must have exactly two "
                "dimensions, and the number of columns in A_ub must be "
                "equal to the size of c")
        if (sps.issparse(A_ub) and not np.isfinite(A_ub.data).all()
                or not sps.issparse(A_ub) and not np.isfinite(A_ub).all()):
            raise ValueError(
                "Invalid input for linprog: A_ub must not contain values "
                "inf, nan, or None")

    try:
        b_ub = _format_b_constraints(b_ub)
    except ValueError:
        raise TypeError(
            "Invalid input for linprog: b_ub must be a 1-D array of "
            "numerical values, each representing the upper bound of an "
            "inequality constraint (row) in A_ub")
    else:
        if b_ub.shape != (n_ub,):
            raise ValueError(
                "Invalid input for linprog: b_ub must be a 1-D array; b_ub "
                "must not have more than one non-singleton dimension and "
                "the number of rows in A_ub must equal the number of values "
                "in b_ub")
        if not(np.isfinite(b_ub).all()):
            raise ValueError(
                "Invalid input for linprog: b_ub must not contain values "
                "inf, nan, or None")

    try:
        A_eq = _format_A_constraints(A_eq, n_x, sparse_lhs=sparse_lhs)
    except ValueError:
        raise TypeError(
            "Invalid input for linprog: A_eq must be a 2-D array "
            "of numerical values")
    else:
        n_eq = A_eq.shape[0]
        if len(A_eq.shape) != 2 or A_eq.shape[1] != n_x:
            raise ValueError(
                "Invalid input for linprog: A_eq must have exactly two "
                "dimensions, and the number of columns in A_eq must be "
                "equal to the size of c")

        if (sps.issparse(A_eq) and not np.isfinite(A_eq.data).all()
                or not sps.issparse(A_eq) and not np.isfinite(A_eq).all()):
            raise ValueError(
                "Invalid input for linprog: A_eq must not contain values "
                "inf, nan, or None")

    try:
        b_eq = _format_b_constraints(b_eq)
    except ValueError:
        raise TypeError(
            "Invalid input for linprog: b_eq must be a 1-D array of "
            "numerical values, each representing the upper bound of an "
            "inequality constraint (row) in A_eq")
    else:
        if b_eq.shape != (n_eq,):
            raise ValueError(
                "Invalid input for linprog: b_eq must be a 1-D array; b_eq "
                "must not have more than one non-singleton dimension and "
                "the number of rows in A_eq must equal the number of values "
                "in b_eq")
        if not(np.isfinite(b_eq).all()):
            raise ValueError(
                "Invalid input for linprog: b_eq must not contain values "
                "inf, nan, or None")

    # x0 gives a (optional) starting solution to the solver. If x0 is None,
    # skip the checks. Initial solution will be generated automatically.
    if x0 is not None:
        try:
            x0 = np.array(x0, dtype=float, copy=True).squeeze()
        except ValueError:
            raise TypeError(
                "Invalid input for linprog: x0 must be a 1-D array of "
                "numerical coefficients")
        if x0.ndim == 0:
            x0 = x0.reshape((-1))
        if len(x0) == 0 or x0.ndim != 1:
            raise ValueError(
                "Invalid input for linprog: x0 should be a 1-D array; it "
                "must not have more than one non-singleton dimension")
        if not x0.size == c.size:
            raise ValueError(
                "Invalid input for linprog: x0 and c should contain the "
                "same number of elements")
        if not np.isfinite(x0).all():
            raise ValueError(
                "Invalid input for linprog: x0 must not contain values "
                "inf, nan, or None")

    # Bounds can be one of these formats:
    # (1) a 2-D array or sequence, with shape N x 2
    # (2) a 1-D or 2-D sequence or array with 2 scalars
    # (3) None (or an empty sequence or array)
    # Unspecified bounds can be represented by None or (-)np.inf.
    # All formats are converted into a N x 2 np.array with (-)np.inf where
    # bounds are unspecified.

    # Prepare clean bounds array
    bounds_clean = np.zeros((n_x, 2), dtype=float)

    # Convert to a numpy array.
    # np.array(..,dtype=float) raises an error if dimensions are inconsistent
    # or if there are invalid data types in bounds. Just add a linprog prefix
    # to the error and re-raise.
<<<<<<< HEAD
    # Creating at least a 2-D array simplifies the cases to distinguish.
=======
    # Creating at least a 2-D array simplifies the cases to distinguish below.
    if bounds is None or np.array_equal(bounds, []) or np.array_equal(bounds, [[]]):
        bounds = (0, np.inf)
>>>>>>> aa91e36f
    try:
        bounds_conv = np.atleast_2d(np.array(bounds, dtype=float))
    except ValueError as e:
        raise ValueError(
            "Invalid input for linprog: unable to interpret bounds, "
            "check values and dimensions: " + e.args[0])
    except TypeError as e:
        raise TypeError(
            "Invalid input for linprog: unable to interpret bounds, "
            "check values and dimensions: " + e.args[0])

    # Check bounds options
    bsh = bounds_conv.shape
    if len(bsh) > 2:
        # Do not try to handle multidimensional bounds input
        raise ValueError(
            "Invalid input for linprog: provide a 2-D array for bounds, "
            "not a {:d}-D array.".format(len(bsh)))
    elif np.all(bsh == (n_x, 2)):
        # Regular N x 2 array
        bounds_clean = bounds_conv
    elif (np.all(bsh == (2, 1)) or np.all(bsh == (1, 2))):
        # 2 values: interpret as overall lower and upper bound
        bounds_flat = bounds_conv.flatten()
        bounds_clean[:, 0] = bounds_flat[0]
        bounds_clean[:, 1] = bounds_flat[1]
    elif np.all(bsh == (2, n_x)):
        # Reject a 2 x N array
        raise ValueError(
            "Invalid input for linprog: provide a {:d} x 2 array for bounds, "
            "not a 2 x {:d} array.".format(n_x, n_x))
<<<<<<< HEAD
    elif bsh[0] == 1 and bsh[1] == 0:
        # [] converts to a (1,0) array (with no elements)
        bounds_clean[:, 1] = np.inf
    elif bsh[0] == 1 and bsh[1] == 1 and np.isnan(bounds_conv[0, 0]):
        # None converts to a (1,1) array with a nan-value
        bounds_clean[:, 1] = np.inf
=======
>>>>>>> aa91e36f
    else:
        raise ValueError(
            "Invalid input for linprog: unable to interpret bounds with this "
            "dimension tuple: {0}.".format(bsh))

    # The process above creates nan-s where the input specified None
    # Convert the nan-s in the 1st column to -np.inf and in the 2nd column
    # to np.inf
    i_none = np.isnan(bounds_clean[:, 0])
    bounds_clean[i_none, 0] = -np.inf
    i_none = np.isnan(bounds_clean[:, 1])
    bounds_clean[i_none, 1] = np.inf

    return _LPProblem(c, A_ub, b_ub, A_eq, b_eq, bounds_clean, x0)


def _presolve(lp, rr, tol=1e-9):
    """
    Given inputs for a linear programming problem in preferred format,
    presolve the problem: identify trivial infeasibilities, redundancies,
    and unboundedness, tighten bounds where possible, and eliminate fixed
    variables.

    Parameters
    ----------
    lp : A `scipy.optimize._linprog_util._LPProblem` consisting of the following fields:

        c : 1D array
            The coefficients of the linear objective function to be minimized.
        A_ub : 2D array, optional
            The inequality constraint matrix. Each row of ``A_ub`` specifies the
            coefficients of a linear inequality constraint on ``x``.
        b_ub : 1D array, optional
            The inequality constraint vector. Each element represents an
            upper bound on the corresponding value of ``A_ub @ x``.
        A_eq : 2D array, optional
            The equality constraint matrix. Each row of ``A_eq`` specifies the
            coefficients of a linear equality constraint on ``x``.
        b_eq : 1D array, optional
            The equality constraint vector. Each element of ``A_eq @ x`` must equal
            the corresponding element of ``b_eq``.
        bounds : 2D array
            The bounds of ``x``, as ``min`` and ``max`` pairs, one for each of the N
            elements of ``x``. The N x 2 array contains lower bounds in the first
            column and upper bounds in the 2nd. Unbounded variables have lower
            bound -np.inf and/or upper bound np.inf.
        x0 : 1D array, optional
            Guess values of the decision variables, which will be refined by
            the optimization algorithm. This argument is currently used only by the
            'revised simplex' method, and can only be used if `x0` represents a
            basic feasible solution.

    rr : bool
        If ``True`` attempts to eliminate any redundant rows in ``A_eq``.
        Set False if ``A_eq`` is known to be of full row rank, or if you are
        looking for a potential speedup (at the expense of reliability).
    tol : float
        The tolerance which determines when a solution is "close enough" to
        zero in Phase 1 to be considered a basic feasible solution or close
        enough to positive to serve as an optimal solution.

    Returns
    -------
    lp : A `scipy.optimize._linprog_util._LPProblem` consisting of the following fields:

        c : 1D array
            The coefficients of the linear objective function to be minimized.
        A_ub : 2D array, optional
            The inequality constraint matrix. Each row of ``A_ub`` specifies the
            coefficients of a linear inequality constraint on ``x``.
        b_ub : 1D array, optional
            The inequality constraint vector. Each element represents an
            upper bound on the corresponding value of ``A_ub @ x``.
        A_eq : 2D array, optional
            The equality constraint matrix. Each row of ``A_eq`` specifies the
            coefficients of a linear equality constraint on ``x``.
        b_eq : 1D array, optional
            The equality constraint vector. Each element of ``A_eq @ x`` must equal
            the corresponding element of ``b_eq``.
        bounds : 2D array
            The bounds of ``x``, as ``min`` and ``max`` pairs, possibly tightened.
        x0 : 1D array, optional
            Guess values of the decision variables, which will be refined by
            the optimization algorithm. This argument is currently used only by the
            'revised simplex' method, and can only be used if `x0` represents a
            basic feasible solution.

<<<<<<< HEAD
lp, revstack, complete, status, message
    lp : see above
        The problem is modified by a number of presolve steps.
    revstack : list of functions
        List of functions, the application of which recreates the original
        ``c``, ``x`` and ``x0``.
        Each function corresponds to a presolve step taken. It takes ``c``,
        ``x`` and ``x0`` from after a step and returns the values from before
        the presolve step.
=======
    c0 : 1D array
        Constant term in objective function due to fixed (and eliminated)
        variables.
    x : 1D array
        Solution vector (when the solution is trivial and can be determined
        in presolve)
    revstack: list of functions
        the functions in the list reverse the operations of _presolve()
        the function signature is x_org = f(x_mod), where x_mod is the result
        of a presolve step and x_org the value at the start of the step
        (currently, the revstack contains only one function)
>>>>>>> aa91e36f
    complete: bool
        Whether the solution is complete (solved or determined to be infeasible
        or unbounded in presolve)
    status : int
        An integer representing the exit status of the optimization::

         0 : Optimization terminated successfully
         1 : Iteration limit reached
         2 : Problem appears to be infeasible
         3 : Problem appears to be unbounded
         4 : Serious numerical difficulties encountered

    message : str
        A string descriptor of the exit status of the optimization.

    References
    ----------
    .. [5] Andersen, Erling D. "Finding all linearly dependent rows in
           large-scale linear programming." Optimization Methods and Software
           6.3 (1995): 219-227.
    .. [8] Andersen, Erling D., and Knud D. Andersen. "Presolving in linear
           programming." Mathematical Programming 71.2 (1995): 221-245.

    """
    # ideas from Reference [5] by Andersen and Andersen
    # however, unlike the reference, this is performed before converting
    # problem to standard form
    # There are a few advantages:
    #  * artificial variables have not been added, so matrices are smaller
    #  * bounds have not been converted to constraints yet. (It is better to
    #    do that after presolve because presolve may adjust the simple bounds.)
    # There are many improvements that can be made, namely:
    #  * implement remaining checks from [5]
    #  * loop presolve until no additional changes are made
    #  * implement additional efficiency improvements in redundancy removal [2]

    # Default return values
    complete = False
    message = None
    status = 0

    # List of functions for undoing presolve modifications
    revstack = []

    # Check infeasible bounds
    (lp, _, status) = _presolve_infeasible_bounds(lp)
    if status == 2:
        message = "The problem is (trivially) infeasible. One or more lower "
        "bounds are higher than corresponding upper bounds."
        return (lp, revstack, True, 2, message)

    # Check infeasible equality constraints
    (lp, _, status) = _presolve_infeasible_equality_constraints(lp)
    if status == 2:
        message = "The problem is (trivially) infeasible. One or more "
        "equalities cannot be fulfilled given the bounds."
        return (lp, revstack, True, 2, message)

    # Check infeasible inequality constraints
    (lp, _, status) = _presolve_infeasible_inequality_constraints(lp)
    if status == 2:
        message = "The problem is (trivially) infeasible. One or more "
        "inequalities cannot be fulfilled given the bounds."
        return (lp, revstack, True, 2, message)

    # Remove fixed variables
    (lp, rev, status) = _presolve_remove_fixed_variables(lp)
    if status == 0:
        message = "The solution was determined in presolve as there are "
        "no non-trivial constraints."
        return (lp, revstack, True, 0, message)
    elif status == 2:
        message = "The problem is (trivially) infeasible. One or more "
        "equalities cannot be fulfilled given the bounds."
        return (lp, revstack, True, 2, message)
    elif status == 5:
        revstack.append(rev)

    loop_modifications = True
    while loop_modifications:
        loop_modifications = False
        # Remove row singletons
        (lp, rev, status) = _presolve_remove_row_singletons(lp)
        if status == 0:
            message = "The solution was determined in presolve as there are "
            "no non-trivial constraints."
            return (lp, revstack, True, 0, message)
        elif status == 2:
            message = "The problem is (trivially) infeasible. One or more "
            "equalities cannot be fulfilled given the bounds."
            return (lp, revstack, True, 2, message)
        elif status == 5:
            revstack.append(rev)
            loop_modifications = True

    # Remove empty rows
    (lp, rev, status) = _presolve_remove_empty_rows(lp)
    if status == 2:
        message = "The problem is (trivially) infeasible due to a row of "
        "zeros in the (in)equality constraint matrix with a nonzero "
        "corresponding constraint value."
        return (lp, revstack, True, 2, message)

    # Remove empty columns
    (lp, rev, status) = _presolve_remove_empty_columns(lp)
    if status == 3:
        message = "The solution was determined in presolve as there are "
        "no non-trivial constraints."
        return (lp, revstack, True, 3, message)
    elif status == 5:
        revstack.append(rev)

    # Check if problem solved
    c = lp[0]
    if len(c) == 0:
        message = "The solution was determined in presolve as there are "
        "no non-trivial constraints."
        return (lp, revstack, True, 0, message)

    # At this point, complete = False, status cannot be anything else than 0
    # and message = None.
    return (lp, revstack, False, 0, None)


def _presolve_infeasible_bounds(pp):
    """
    Check for lower bounds which are larger than upper bounds
    pp = (c, A_ub, b_ub, A_eq, b_eq, bounds, x0)
    """
    bounds = pp[5]
    infeasible_bounds = bounds[:, 0] > bounds[:, 1]
    if np.any(infeasible_bounds):
        status = 2  # infeasible bounds
    else:
        status = 6  # no change

<<<<<<< HEAD
    return (pp, None, status)
=======
    revstack = []               # record of variables eliminated from problem
    # constant term in cost function may be added if variables are eliminated
    c0 = 0
    complete = False        # complete is True if detected infeasible/unbounded
    x = np.zeros(c.shape)   # this is solution vector if completed in presolve
>>>>>>> aa91e36f


<<<<<<< HEAD
def _presolve_infeasible_equality_constraints(pp):
    """
    Check for equalities which cannot be fulfilled given the bounds.
    Given bounds for x lead to bounds for product A_eq*x. If b_eq
    does not satisfy these bounds, a solution is infeasible.
    pp = (c, A_ub, b_ub, A_eq, b_eq, bounds, x0)
    """
    A_eq = pp[3]
    b_eq = pp[4]
    bounds = pp[5]

    if A_eq is None:
        status = 6  # no change
        return (pp, None, status)

    # Create two matrices G and H the shape of A_eq. G with upper bound
    # values where elements of A_eq are positive, lower bound values
    # where negative, and 0 where 0. H the opposite.
    # Note: treat zero-values in A_eq separately, to avoid final
    # mutiplication of 0 and inf.
    pos = A_eq > 0
    neg = A_eq < 0
    n_eq = len(b_eq)
    # Repeat lower bounds to get a matrix the shape of A_eq
    Ml = np.tile(bounds[:, 0], [n_eq, 1])
    # Repeat upper bounds to get a matrix the shape of A_eq
    Mu = np.tile(bounds[:, 1], [n_eq, 1])
    # Create G and H
    G = np.zeros(A_eq.shape)
    G[neg] = Ml[neg]
    G[pos] = Mu[pos]
    H = np.zeros(A_eq.shape)
    H[pos] = Ml[pos]
    H[neg] = Mu[neg]
    # Row sums of element-wise product gives range between which equations
    # can vary.
    u_eq = np.sum(A_eq * G, 1)
    l_eq = np.sum(A_eq * H, 1)
    # Check whether b_eq is within this range
    if np.any(b_eq < l_eq) or np.any(b_eq > u_eq):
        # Infeasible constraints
        status = 2  # infeasible bounds
    else:
        # No infeasible constraints detected
        status = 6  # no change
    return (pp, None, status)
=======
    # Lower and upper bounds. Copy to prevent feedback (see comments below).
    lb = bounds[:, 0].copy()
    ub = bounds[:, 1].copy()
>>>>>>> aa91e36f


def _presolve_infeasible_inequality_constraints(pp):
    """
    Check for inequalities which cannot be fulfilled given the bounds.
    Given bounds for x lead to bounds L and U for product A_ub*x. If
    these bounds do not overlap <= b_ub, i.e. if L > b_ub, then a
    solution is infeasible.
    pp = (c, A_ub, b_ub, A_eq, b_eq, bounds, x0)
    """
    A_ub = pp[1]
    b_ub = pp[2]
    bounds = pp[5]

    if A_ub is None:
        status = 6  # no change
        return (pp, None, status)

    # Create a matrix H the shape of A_eq, with upper bound
    # values where elements of A_eq are negative, lower bound values
    # where positive, and 0 where 0.
    # Note: treat zero-values in A_eq separately, to avoid final
    # mutiplication of 0 and inf.
    pos = A_ub > 0
    neg = A_ub < 0
    n_eq = len(b_ub)
    # Repeat lower bounds to get a matrix the shape of A_eq
    Ml = np.tile(bounds[:, 0], [n_eq, 1])
    # Repeat upper bounds to get a matrix the shape of A_eq
    Mu = np.tile(bounds[:, 1], [n_eq, 1])
    # Create H
    H = np.zeros(A_ub.shape)
    H[pos] = Ml[pos]
    H[neg] = Mu[neg]
    # Row sums of element-wise product gives range between which equations
    # can vary.
    l_ub = np.sum(A_ub * H, 1)
    # Check whether b_eq is within this range
    if np.any(b_ub < l_ub):
        # Infeasible constraints
        status = 2  # infeasible bounds
    else:
        # No infeasible constraints detected
        status = 6  # no change
    return (pp, None, status)


def _presolve_remove_fixed_variables(pp, tol=1e-9):
    """
    Check for lower bounds which are equal to upper bounds.
    Remove these variable from the problem matrices.
    pp = (c, A_ub, b_ub, A_eq, b_eq, bounds, x0)
    """
    c, A_ub, b_ub, A_eq, b_eq, bounds, x0 = pp
    # TODO Use a tolerance vector to allow for tolerance per variable
    # Check which indices are fixed, given the tolerance
    fixed_indices = np.abs(bounds[:, 0] - bounds[:, 1]) <= tol

    # Number of fixed variables
    n_fixed = np.sum(fixed_indices)

    # No fixed variables
    if n_fixed == 0:
        status = 6  # no change
        return (pp, None, status)

    # All variables fixed
    if n_fixed == len(c):
        # If all variables have been fixed, the problem is either solved or
        # infeasible.
        # The fixed variables results in 0 >= b_ub and 0 == b_eq.
        # So check if the transformed b_eq equals 0 (within tolerance range).
        # For b_ub there is no need to use a tolerance, just check if b_ub <= 0.
        # The tolerance to use for element i in b_eq is:
        # tol_b[i]^2 = A_eq[i,1]^2 * tol_x[1]^2 + ... + A_eq[i,N] * tol_x[N]^2
        # if there are N variables in x.
        # All x-tolerances are the same: tol_x[j] = tol.
        x_fixed = np.sum(bounds[fixed_indices, :], 1) / 2
        if A_eq is not None:
            tol_b_eq = np.sqrt(np.sum(np.square(A_eq), 1)) * tol
            # Calculate residu A_eq * x - b_eq and check if zero
            r = np.dot(A_eq, x_fixed) - b_eq
            sol_eq = np.all(np.abs(r) <= tol_b_eq)
        else:
            sol_eq = True
        if A_ub is not None:
            # Calculate residu A_ub * x - b_ub and check if >= zero
            r = np.dot(A_ub, x_fixed) - b_ub
            sol_ub = np.all(r >= 0)
        else:
            sol_ub = True
        if sol_eq and sol_ub:
            # Solution determined in presolve
            status = 0
        else:
            # Solution infeasible
            status = 2
        return (pp, None, status)

    # Remove fixed variables from equations
    keep_indices = np.logical_not(fixed_indices)
    # Fix variables indicated by fixed_indices (midway bounds)
    x_fixed = np.sum(bounds[fixed_indices, :], 1) / 2
    if b_eq is not None:
        b_eq = b_eq - np.dot(A_eq[:, fixed_indices], x_fixed)
        A_eq = A_eq[:, keep_indices]
    if b_ub is not None:
        b_ub = b_ub - np.dot(A_ub[:, fixed_indices], x_fixed)
        A_ub = A_ub[:, keep_indices]
    c_fixed = c[fixed_indices]
    c = c[keep_indices]
    bounds = bounds[keep_indices, :]
    if x0 is not None:
        x0_fixed = x0[fixed_indices]
        x0 = x0[keep_indices]

    def rev(c_mod, x_mod, x0_mod):
        # Reverse operation only relevant for c, x and x0
        # When removing elements at positions k1, k2, k3, ...
        # these must be replaced at (after) positions k1-1, k2-2, k3-3, ...
        # in the modified array
        i = np.flatnonzero(fixed_indices)
        # Number of variables to restore
        N = len(i)
        index_offset = list(range(N))
        # Create insert indices
        insert_indices = np.subtract(i, index_offset).flatten()
        c_rev = np.insert(c_mod.astype(float), insert_indices, c_fixed)
        x_rev = np.insert(x_mod.astype(float), insert_indices, x_fixed)
        if x0 is not None:
            x0_rev = np.insert(x0_mod.astype(float), insert_indices, x0_fixed)
        else:
            x0_rev = None
        return (c_rev, x_rev, x0_rev)

<<<<<<< HEAD
    pp = (c, A_ub, b_ub, A_eq, b_eq, bounds, x0)  # TODO check if necessary
    status = 5  # modifications
    return (pp, rev, status)


def _presolve_remove_row_singletons(pp, tol=1e-9):
    """
    Remove row singletons.
    """
    c, A_ub, b_ub, A_eq, b_eq, bounds, x0 = pp

    if A_eq is None:
        # No singleton rows
        status = 6  # no change
        return (pp, None, status)

    # Detect which rows of A_eq have a single non-zero element.
    # Check exact zeros, not approximate ones.
    A_eq_nonzero = A_eq != 0
    sing_row_indices = np.sum(A_eq_nonzero, axis=1) == 1

    # Mask for non-zero elements in singleton rows of A_eq
    A_sr_nonzero = A_eq_nonzero[sing_row_indices, :]
    # Singleton variable counts (a variable may appear in multiple singleton rows)
    fixed_counts = np.sum(A_sr_nonzero, axis=0)
    # Mask for singleton variables
    fixed_indices = fixed_counts >= 1

    # Determine singleton variable values by elimination from each singleton row
    # Note: several rows may eliminate the same variable.
    b_sr = b_eq[sing_row_indices]
    A_sr = A_eq[sing_row_indices, :][A_sr_nonzero]
    x_sr = b_sr / A_sr
    # Corresponding variable indices: column indices of the nonzero elements in
    # A_sr_nonzero. Use i to index rows, j to index columns & variables.
    (_, j_sr) = np.nonzero(A_sr_nonzero)

    # Create empty array to store fixed variables
    x_fixed = np.zeros((np.sum(fixed_indices), ))
    # Loop through indices of variables which will be eliminated (fixed)
    k = 0
    for j in np.flatnonzero(fixed_indices):
        # get value(s) from x_sr for variable j
        x_j = x_sr[j_sr == j]
        # If more than one, check if all values identical
        if len(x_j) > 1 and any(np.abs(x_j - x_j[0]) > tol):
            # Solution infeasible
            status = 2
            return (pp, None, status)
        x_fixed[k] = x_j[0]
        k = k + 1

    # Number of fixed variables
    n_fixed = np.sum(fixed_indices)

    # No fixed variables
    if n_fixed == 0:
        status = 6  # no change
        return (pp, None, status)

    # All variables fixed
    if n_fixed == len(c):
        # If all variables have been fixed, the problem is either solved or
        # infeasible.
        # The fixed variables results in 0 >= b_ub and 0 == b_eq.
        # So check if the transformed b_eq equals 0 (within tolerance range).
        # For b_ub there is no need to use a tolerance, just check if b_ub <= 0.
        # The tolerance to use for element i in b_eq is:
        # tol_b[i]^2 = A_eq[i,1]^2 * tol_x[1]^2 + ... + A_eq[i,N] * tol_x[N]^2
        # if there are N variables in x.
        # All x-tolerances are the same: tol_x[j] = tol.
        tol_b_eq = np.sqrt(np.sum(np.square(A_eq), 1)) * tol
        # Calculate residu A_eq * x - b_eq and check if zero
        r = np.dot(A_eq, x_fixed) - b_eq
        sol_eq = np.all(np.abs(r) <= tol_b_eq)
        if A_ub is not None:
            # Calculate residu A_ub * x - b_ub and check if >= zero
            r = np.dot(A_ub, x_fixed) - b_ub
            sol_ub = np.all(r >= 0)
        else:
            sol_ub = True
        if sol_eq and sol_ub:
            # Solution determined in presolve
            status = 0
        else:
            # Solution infeasible
            status = 2
        return (pp, None, status)

    # Remove fixed variables and singleton rows from equations
    keep_indices = np.logical_not(fixed_indices)
    if b_eq is not None:
        # Column removal and b_eq update
        b_eq = b_eq - np.dot(A_eq[:, fixed_indices], x_fixed)
        A_eq = A_eq[:, keep_indices]
        # Row removal
        keep_row_indices = np.logical_not(sing_row_indices)
        A_eq = A_eq[keep_row_indices, :]
        b_eq = b_eq[keep_row_indices]
    if b_ub is not None:
        b_ub = b_ub - np.dot(A_ub[:, fixed_indices], x_fixed)
        A_ub = A_ub[:, keep_indices]
    c_fixed = c[fixed_indices]
    c = c[keep_indices]
    bounds = bounds[keep_indices, :]
    if x0 is not None:
        x0_fixed = x0[fixed_indices]
        x0 = x0[keep_indices]

    def rev(c_mod, x_mod, x0_mod):
        # Reverse operation only relevant for c, x and x0
        # When removing elements at positions k1, k2, k3, ...
        # these must be replaced at (after) positions k1-1, k2-2, k3-3, ...
        # in the modified array
        i = np.flatnonzero(fixed_indices)
        # Number of variables to restore
        N = len(i)
        index_offset = list(range(N))
        # Create insert indices
        insert_indices = np.subtract(i, index_offset).flatten()
        c_rev = np.insert(c_mod.astype(float), insert_indices, c_fixed)
        x_rev = np.insert(x_mod.astype(float), insert_indices, x_fixed)
        if x0 is not None:
            x0_rev = np.insert(x0_mod.astype(float), insert_indices, x0_fixed)
        else:
            x0_rev = None
        return (c_rev, x_rev, x0_rev)

    pp = (c, A_ub, b_ub, A_eq, b_eq, bounds, x0)  # TODO check if necessary
    status = 5  # modifications
    return (pp, rev, status)


def _presolve_remove_empty_rows(pp, tol=1e-9):
    """
    Check for empty rows in A_eq and A_ub.
    Remove these rows and the corresponding elements in b_eq and b_ub.
    pp = (c, A_ub, b_ub, A_eq, b_eq, bounds, x0)
    """
    c, A_ub, b_ub, A_eq, b_eq, bounds, x0 = pp

    # Equations
    if A_eq is None:
        zero_row_indices = []
    else:
        zero_row_indices = np.array(np.sum(A_eq != 0, axis=1) == 0)
    if np.any(zero_row_indices):
        if np.any(np.abs(b_eq[zero_row_indices]) > tol):
            # infeasible if RHS is not zero
            status = 2
            return (pp, None, status)
        else:
            # if RHS is zero, we can eliminate this equation entirely.
            nonzero_row_indices = np.logical_not(zero_row_indices)
            A_eq = A_eq[nonzero_row_indices, :]
            b_eq = b_eq[nonzero_row_indices]

    # Inequalities
    if A_ub is None:
        zero_row_indices = []
    else:
        zero_row_indices = np.array(np.sum(A_ub != 0, axis=1) == 0)
    if np.any(zero_row_indices):
        if np.any(b_ub[zero_row_indices] > tol):
            # A_ub * x >= b_ub, with empty row causing LHS to be 0.
            # Infeasible if RHS bigger than zero.
            status = 2
            return (pp, None, status)
        else:
            # if RHS is zero or below, we can eliminate this inequality.
            nonzero_row_indices = np.logical_not(zero_row_indices)
            A_ub = A_ub[nonzero_row_indices, :]
            b_ub = b_ub[nonzero_row_indices]

    # Wrap up
    pp = (c, A_ub, b_ub, A_eq, b_eq, bounds, x0)  # TODO check if necessary
    status = 6  # modifications made, but nothing to reverse, so return 6, not 5
    return (pp, None, status)


def _presolve_remove_empty_columns(pp):
    """
    Check for empty columns in A_eq and A_ub.
    If a variable does not appear in any of the equations and
    inequalities, an optimal choice can be made for it using its bounds
    and the corrsponding value in c.
    Remove these empty columns and the corresponding variables.
    """
    c, A_ub, b_ub, A_eq, b_eq, bounds, x0 = pp

    # Determine indices of zero columns (= indices of fixed variables)
    fixed_indices = np.full((len(c), ), True)
    if A_ub is not None:
        zero_coll_indices_ub = np.array(np.sum(A_ub != 0, axis=0) == 0)
        fixed_indices = np.logical_and(fixed_indices, zero_coll_indices_ub)
    if A_eq is not None:
        zero_coll_indices_eq = np.array(np.sum(A_eq != 0, axis=0) == 0)
        fixed_indices = np.logical_and(fixed_indices, zero_coll_indices_eq)

    # If no empty columns, return
    if not np.any(fixed_indices):
        status = 6
        return (pp, None, status)

    # Determine optimal values of fixed variables
    x_fixed = np.zeros((len(c), ))
    fixed_indices_neg_c = np.logical_and(fixed_indices, c < 0)
    x_fixed[fixed_indices_neg_c] = bounds[fixed_indices_neg_c, 1]
    fixed_indices_pos_c = np.logical_and(fixed_indices, c > 0)
    x_fixed[fixed_indices_pos_c] = bounds[fixed_indices_pos_c, 0]
    x_fixed = x_fixed[fixed_indices]
    if np.any(np.isinf(x_fixed)):
        status = 3
        return (pp, None, status)

    # Modify c, A_ub, A_eq, bounds, x0
    keep_indices = np.logical_not(fixed_indices)
    if A_eq is not None:
        # Column removal
        A_eq = A_eq[:, keep_indices]
    if A_ub is not None:
        A_ub = A_ub[:, keep_indices]
    c_fixed = c[fixed_indices]
    c = c[keep_indices]
    bounds = bounds[keep_indices, :]
    if x0 is not None:
        x0_fixed = x0[fixed_indices]
        x0 = x0[keep_indices]

    def rev(c_mod, x_mod, x0_mod):
        # Reverse operation only relevant for c, x and x0
        # When removing elements at positions k1, k2, k3, ...
        # these must be replaced at (after) positions k1-1, k2-2, k3-3, ...
        # in the modified array
        i = np.flatnonzero(fixed_indices)
        # Number of variables to restore
        N = len(i)
        index_offset = list(range(N))
        # Create insert indices
        insert_indices = np.subtract(i, index_offset).flatten()
        c_rev = np.insert(c_mod.astype(float), insert_indices, c_fixed)
        x_rev = np.insert(x_mod.astype(float), insert_indices, x_fixed)
        if x0 is not None:
            x0_rev = np.insert(x0_mod.astype(float), insert_indices, x0_fixed)
        else:
            x0_rev = None
        return (c_rev, x_rev, x0_rev)

    pp = (c, A_ub, b_ub, A_eq, b_eq, bounds, x0)
    status = 5
    return (pp, rev, status)
=======
    # upper bounds >= lower bounds
    if np.any(ub <= lb) or np.any(lb == np.inf) or np.any(ub == -np.inf):
        status = 2
        message = ("The problem is (trivially) infeasible since one "
                   "or more upper bounds are smaller than the corresponding "
                   "lower bounds, a lower bound is np.inf or an upper bound "
                   "is -np.inf.")
        complete = True
        return (_LPProblem(c, A_ub, b_ub, A_eq, b_eq, bounds, x0),
                c0, x, revstack, complete, status, message)

    # zero row in equality constraints
    zero_row = np.array(np.sum(A_eq != 0, axis=1) == 0).flatten()
    if np.any(zero_row):
        if np.any(
            np.logical_and(
                zero_row,
                np.abs(b_eq) > tol)):  # test_zero_row_1
            # infeasible if RHS is not zero
            status = 2
            message = ("The problem is (trivially) infeasible due to a row "
                       "of zeros in the equality constraint matrix with a "
                       "nonzero corresponding constraint value.")
            complete = True
            return (_LPProblem(c, A_ub, b_ub, A_eq, b_eq, bounds, x0),
                    c0, x, revstack, complete, status, message)
        else:  # test_zero_row_2
            # if RHS is zero, we can eliminate this equation entirely
            A_eq = A_eq[np.logical_not(zero_row), :]
            b_eq = b_eq[np.logical_not(zero_row)]

    # zero row in inequality constraints
    zero_row = np.array(np.sum(A_ub != 0, axis=1) == 0).flatten()
    if np.any(zero_row):
        if np.any(np.logical_and(zero_row, b_ub < -tol)):  # test_zero_row_1
            # infeasible if RHS is less than zero (because LHS is zero)
            status = 2
            message = ("The problem is (trivially) infeasible due to a row "
                       "of zeros in the equality constraint matrix with a "
                       "nonzero corresponding  constraint value.")
            complete = True
            return (_LPProblem(c, A_ub, b_ub, A_eq, b_eq, bounds, x0),
                    c0, x, revstack, complete, status, message)
        else:  # test_zero_row_2
            # if LHS is >= 0, we can eliminate this constraint entirely
            A_ub = A_ub[np.logical_not(zero_row), :]
            b_ub = b_ub[np.logical_not(zero_row)]

    # zero column in (both) constraints
    # this indicates that a variable isn't constrained and can be removed
    A = vstack((A_eq, A_ub))
    if A.shape[0] > 0:
        zero_col = np.array(np.sum(A != 0, axis=0) == 0).flatten()
        # variable will be at upper or lower bound, depending on objective
        x[np.logical_and(zero_col, c < 0)] = ub[
            np.logical_and(zero_col, c < 0)]
        x[np.logical_and(zero_col, c > 0)] = lb[
            np.logical_and(zero_col, c > 0)]
        if np.any(np.isinf(x)):  # if an unconstrained variable has no bound
            status = 3
            message = ("If feasible, the problem is (trivially) unbounded "
                       "due  to a zero column in the constraint matrices. If "
                       "you wish to check whether the problem is infeasible, "
                       "turn presolve off.")
            complete = True
            return (_LPProblem(c, A_ub, b_ub, A_eq, b_eq, bounds, x0),
                    c0, x, revstack, complete, status, message)
        # variables will equal upper/lower bounds will be removed later
        # >> the statements below also change bounds and lp <<
        lb[np.logical_and(zero_col, c < 0)] = ub[
            np.logical_and(zero_col, c < 0)]
        ub[np.logical_and(zero_col, c > 0)] = lb[
            np.logical_and(zero_col, c > 0)]

    # row singleton in equality constraints
    # this fixes a variable and removes the constraint
    singleton_row = np.array(np.sum(A_eq != 0, axis=1) == 1).flatten()
    rows = where(singleton_row)[0]
    cols = where(A_eq[rows, :])[1]
    if len(rows) > 0:
        for row, col in zip(rows, cols):
            val = b_eq[row] / A_eq[row, col]
            if not lb[col] - tol <= val <= ub[col] + tol:
                # infeasible if fixed value is not within bounds
                status = 2
                message = ("The problem is (trivially) infeasible because a "
                           "singleton row in the equality constraints is "
                           "inconsistent with the bounds.")
                complete = True
                return (_LPProblem(c, A_ub, b_ub, A_eq, b_eq, bounds, x0),
                        c0, x, revstack, complete, status, message)
            else:
                # sets upper and lower bounds at that fixed value - variable
                # will be removed later
                # >> the statements below also change bounds and lp <<
                lb[col] = val
                ub[col] = val
        A_eq = A_eq[np.logical_not(singleton_row), :]
        b_eq = b_eq[np.logical_not(singleton_row)]

    # row singleton in inequality constraints
    # this indicates a simple bound and the constraint can be removed
    # simple bounds may be adjusted here
    # After all of the simple bound information is combined here, get_Abc will
    # turn the simple bounds into constraints
    singleton_row = np.array(np.sum(A_ub != 0, axis=1) == 1).flatten()
    cols = where(A_ub[singleton_row, :])[1]
    rows = where(singleton_row)[0]
    if len(rows) > 0:
        for row, col in zip(rows, cols):
            val = b_ub[row] / A_ub[row, col]
            if A_ub[row, col] > 0:  # upper bound
                if val < lb[col] - tol:  # infeasible
                    complete = True
                elif val < ub[col]:  # new upper bound
                    # >> the statement below also changes bounds and lp <<
                    ub[col] = val
            else:  # lower bound
                if val > ub[col] + tol:  # infeasible
                    complete = True
                elif val > lb[col]:  # new lower bound
                    # >> the statement below also changes bounds and lp <<
                    lb[col] = val
            if complete:
                status = 2
                message = ("The problem is (trivially) infeasible because a "
                           "singleton row in the upper bound constraints is "
                           "inconsistent with the bounds.")
                return (_LPProblem(c, A_ub, b_ub, A_eq, b_eq, bounds, x0),
                        c0, x, revstack, complete, status, message)
        A_ub = A_ub[np.logical_not(singleton_row), :]
        b_ub = b_ub[np.logical_not(singleton_row)]

    # identical bounds indicate that variable can be removed
    i_f = np.abs(lb - ub) < tol   # indices of "fixed" variables
    i_nf = np.logical_not(i_f)  # indices of "not fixed" variables

    # test_bounds_equal_but_infeasible
    if np.all(i_f):  # if bounds define solution, check for consistency
        residual = b_eq - A_eq.dot(lb)
        slack = b_ub - A_ub.dot(lb)
        if ((A_ub.size > 0 and np.any(slack < 0)) or
                (A_eq.size > 0 and not np.allclose(residual, 0))):
            status = 2
            message = ("The problem is (trivially) infeasible because the "
                       "bounds fix all variables to values inconsistent with "
                       "the constraints")
            complete = True
            return (_LPProblem(c, A_ub, b_ub, A_eq, b_eq, bounds, x0),
                    c0, x, revstack, complete, status, message)

    ub_mod = ub
    lb_mod = lb
    if np.any(i_f):
        c0 += c[i_f].dot(lb[i_f])
        b_eq = b_eq - A_eq[:, i_f].dot(lb[i_f])
        b_ub = b_ub - A_ub[:, i_f].dot(lb[i_f])
        c = c[i_nf]
        x_undo = lb[i_f]  # not x[i_f], x is just zeroes
        x = x[i_nf]
        # user guess x0 stays separate from presolve solution x
        if x0 is not None:
            x0 = x0[i_nf]
        A_eq = A_eq[:, i_nf]
        A_ub = A_ub[:, i_nf]
        # modify bounds
        lb_mod = lb[i_nf]
        ub_mod = ub[i_nf]

        def rev(x_mod):
            # Function to restore x: insert x_undo into x_mod.
            # When elements have been removed at positions k1, k2, k3, ...
            # then these must be replaced at (after) positions k1-1, k2-2,
            # k3-3, ... in the modified array to recreate the original
            i = np.flatnonzero(i_f)
            # Number of variables to restore
            N = len(i)
            index_offset = list(range(N))
            # Create insert indices
            insert_indices = np.subtract(i, index_offset).flatten()
            x_rev = np.insert(x_mod.astype(float), insert_indices, x_undo)
            return (x_rev)

        # Use revstack as a list of functions, currently just this one.
        revstack.append(rev)

    # no constraints indicates that problem is trivial
    if A_eq.size == 0 and A_ub.size == 0:
        b_eq = np.array([])
        b_ub = np.array([])
        # test_empty_constraint_1
        if c.size == 0:
            status = 0
            message = ("The solution was determined in presolve as there are "
                       "no non-trivial constraints.")
        elif (np.any(np.logical_and(c < 0, ub_mod == np.inf)) or
              np.any(np.logical_and(c > 0, lb_mod == -np.inf))):
            # test_no_constraints()
            # test_unbounded_no_nontrivial_constraints_1
            # test_unbounded_no_nontrivial_constraints_2
            status = 3
            message = ("The problem is (trivially) unbounded "
                       "because there are no non-trivial constraints and "
                       "a) at least one decision variable is unbounded "
                       "above and its corresponding cost is negative, or "
                       "b) at least one decision variable is unbounded below "
                       "and its corresponding cost is positive. ")
        else:  # test_empty_constraint_2
            status = 0
            message = ("The solution was determined in presolve as there are "
                       "no non-trivial constraints.")
        complete = True
        x[c < 0] = ub_mod[c < 0]
        x[c > 0] = lb_mod[c > 0]
        # where c is zero, set x to a finite bound or zero
        x_zero_c = ub_mod[c == 0]
        x_zero_c[np.isinf(x_zero_c)] = ub_mod[c == 0][np.isinf(x_zero_c)]
        x_zero_c[np.isinf(x_zero_c)] = 0
        x[c == 0] = x_zero_c
        # if this is not the last step of presolve, should convert bounds back
        # to array and return here

    # Convert modified lb and ub back into N x 2 bounds
    bounds = np.hstack((lb_mod[:, np.newaxis], ub_mod[:, np.newaxis]))

    # remove redundant (linearly dependent) rows from equality constraints
    n_rows_A = A_eq.shape[0]
    redundancy_warning = ("A_eq does not appear to be of full row rank. To "
                          "improve performance, check the problem formulation "
                          "for redundant equality constraints.")
    if (sps.issparse(A_eq)):
        if rr and A_eq.size > 0:  # TODO: Fast sparse rank check?
            A_eq, b_eq, status, message = _remove_redundancy_sparse(A_eq, b_eq)
            if A_eq.shape[0] < n_rows_A:
                warn(redundancy_warning, OptimizeWarning, stacklevel=1)
            if status != 0:
                complete = True
        return (_LPProblem(c, A_ub, b_ub, A_eq, b_eq, bounds, x0),
                c0, x, revstack, complete, status, message)

    # This is a wild guess for which redundancy removal algorithm will be
    # faster. More testing would be good.
    small_nullspace = 5
    if rr and A_eq.size > 0:
        try:  # TODO: instead use results of first SVD in _remove_redundancy
            rank = np.linalg.matrix_rank(A_eq)
        except Exception:  # oh well, we'll have to go with _remove_redundancy_dense
            rank = 0
    if rr and A_eq.size > 0 and rank < A_eq.shape[0]:
        warn(redundancy_warning, OptimizeWarning, stacklevel=3)
        dim_row_nullspace = A_eq.shape[0]-rank
        if dim_row_nullspace <= small_nullspace:
            A_eq, b_eq, status, message = _remove_redundancy(A_eq, b_eq)
        if dim_row_nullspace > small_nullspace or status == 4:
            A_eq, b_eq, status, message = _remove_redundancy_dense(A_eq, b_eq)
        if A_eq.shape[0] < rank:
            message = ("Due to numerical issues, redundant equality "
                       "constraints could not be removed automatically. "
                       "Try providing your constraint matrices as sparse "
                       "matrices to activate sparse presolve, try turning "
                       "off redundancy removal, or try turning off presolve "
                       "altogether.")
            status = 4
        if status != 0:
            complete = True
    return (_LPProblem(c, A_ub, b_ub, A_eq, b_eq, bounds, x0),
            c0, x, revstack, complete, status, message)
>>>>>>> aa91e36f


def _parse_linprog(lp, options):
    """
    Parse the provided linear programming problem

    ``_parse_linprog`` employs two main steps ``_check_sparse_inputs`` and
    ``_clean_inputs``. ``_check_sparse_inputs`` checks for sparsity in the
    provided constraints (``A_ub`` and ``A_eq) and if these match the provided
    sparsity optional values.

    ``_clean inputs`` checks of the provided inputs. If no violations are
    identified the objective vector, upper bound constraints, equality
    constraints, and simple bounds are returned in the expected format.

    Parameters
    ----------
    lp : A `scipy.optimize._linprog_util._LPProblem` consisting of the following fields:

        c : 1D array
            The coefficients of the linear objective function to be minimized.
        A_ub : 2D array, optional
            The inequality constraint matrix. Each row of ``A_ub`` specifies the
            coefficients of a linear inequality constraint on ``x``.
        b_ub : 1D array, optional
            The inequality constraint vector. Each element represents an
            upper bound on the corresponding value of ``A_ub @ x``.
        A_eq : 2D array, optional
            The equality constraint matrix. Each row of ``A_eq`` specifies the
            coefficients of a linear equality constraint on ``x``.
        b_eq : 1D array, optional
            The equality constraint vector. Each element of ``A_eq @ x`` must equal
            the corresponding element of ``b_eq``.
        bounds : various valid formats, optional
            The bounds of ``x``, as ``min`` and ``max`` pairs.
            If bounds are specified for all N variables separately, valid formats are:
            * a 2D array (2 x N or N x 2);
            * a sequence of N sequences, each with 2 values.
            If all variables have the same bounds, a single pair of values can
            be specified. Valid formats are:
            * a sequence with 2 scalar values;
            * a sequence with a single element containing 2 scalar values.
            If all variables have a lower bound of 0 and no upper bound, the bounds
            parameter can be omitted (or given as None).
        x0 : 1D array, optional
            Guess values of the decision variables, which will be refined by
            the optimization algorithm. This argument is currently used only by the
            'revised simplex' method, and can only be used if `x0` represents a
            basic feasible solution.

    options : dict
        A dictionary of solver options. All methods accept the following
        generic options:

            maxiter : int
                Maximum number of iterations to perform.
            disp : bool
                Set to True to print convergence messages.

        For method-specific options, see :func:`show_options('linprog')`.

    Returns
    -------
    lp : A `scipy.optimize._linprog_util._LPProblem` consisting of the following fields:

        c : 1D array
            The coefficients of the linear objective function to be minimized.
        A_ub : 2D array, optional
            The inequality constraint matrix. Each row of ``A_ub`` specifies the
            coefficients of a linear inequality constraint on ``x``.
        b_ub : 1D array, optional
            The inequality constraint vector. Each element represents an
            upper bound on the corresponding value of ``A_ub @ x``.
        A_eq : 2D array, optional
            The equality constraint matrix. Each row of ``A_eq`` specifies the
            coefficients of a linear equality constraint on ``x``.
        b_eq : 1D array, optional
            The equality constraint vector. Each element of ``A_eq @ x`` must equal
            the corresponding element of ``b_eq``.
        bounds : 2D array
            The bounds of ``x``, as ``min`` and ``max`` pairs, one for each of the N
            elements of ``x``. The N x 2 array contains lower bounds in the first
            column and upper bounds in the 2nd. Unbounded variables have lower
            bound -np.inf and/or upper bound np.inf.
        x0 : 1D array, optional
            Guess values of the decision variables, which will be refined by
            the optimization algorithm. This argument is currently used only by the
            'revised simplex' method, and can only be used if `x0` represents a
            basic feasible solution.

    options : dict, optional
        A dictionary of solver options. All methods accept the following
        generic options:

            maxiter : int
                Maximum number of iterations to perform.
            disp : bool
                Set to True to print convergence messages.

        For method-specific options, see :func:`show_options('linprog')`.

    """
    if options is None:
        options = {}

    solver_options = {k: v for k, v in options.items()}
    solver_options, A_ub, A_eq = _check_sparse_inputs(solver_options, lp.A_ub, lp.A_eq)
    # Convert lists to numpy arrays, etc...
    lp = _clean_inputs(lp._replace(A_ub=A_ub, A_eq=A_eq))
    return lp, solver_options


def _get_Abc(lp, c0):
    """
    Given a linear programming problem of the form:

    Minimize::

        c @ x

    Subject to::

        A_ub @ x <= b_ub
        A_eq @ x == b_eq
         lb <= x <= ub

    where ``lb = 0`` and ``ub = None`` unless set in ``bounds``.

    Return the problem in standard form:

    Minimize::

        c @ x

    Subject to::

        A @ x == b
            x >= 0

    by adding slack variables and making variable substitutions as necessary.

    Parameters
    ----------
    lp : A `scipy.optimize._linprog_util._LPProblem` consisting of the following fields:

        c : 1D array
            The coefficients of the linear objective function to be minimized.
        A_ub : 2D array, optional
            The inequality constraint matrix. Each row of ``A_ub`` specifies the
            coefficients of a linear inequality constraint on ``x``.
        b_ub : 1D array, optional
            The inequality constraint vector. Each element represents an
            upper bound on the corresponding value of ``A_ub @ x``.
        A_eq : 2D array, optional
            The equality constraint matrix. Each row of ``A_eq`` specifies the
            coefficients of a linear equality constraint on ``x``.
        b_eq : 1D array, optional
            The equality constraint vector. Each element of ``A_eq @ x`` must equal
            the corresponding element of ``b_eq``.
        bounds : 2D array
            The bounds of ``x``, lower bounds in the 1st column, upper
            bounds in the 2nd column. The bounds are possibly tightened
            by the presolve procedure.
        x0 : 1D array, optional
            Guess values of the decision variables, which will be refined by
            the optimization algorithm. This argument is currently used only by the
            'revised simplex' method, and can only be used if `x0` represents a
            basic feasible solution.

    c0 : float
        Constant term in objective function due to fixed (and eliminated)
        variables.

    Returns
    -------
    A : 2-D array
        2-D array such that ``A`` @ ``x``, gives the values of the equality
        constraints at ``x``.
    b : 1-D array
        1-D array of values representing the RHS of each equality constraint
        (row) in A (for standard form problem).
    c : 1-D array
        Coefficients of the linear objective function to be minimized (for
        standard form problem).
    c0 : float
        Constant term in objective function due to fixed (and eliminated)
        variables.
    x0 : 1-D array
        Starting values of the independent variables, which will be refined by
        the optimization algorithm

    References
    ----------
    .. [9] Bertsimas, Dimitris, and J. Tsitsiklis. "Introduction to linear
           programming." Athena Scientific 1 (1997): 997.

    """
    c, A_ub, b_ub, A_eq, b_eq, bounds, x0 = lp

    if sps.issparse(A_eq):
        sparse = True
        A_eq = sps.csr_matrix(A_eq)
        A_ub = sps.csr_matrix(A_ub)

        def hstack(blocks):
            return sps.hstack(blocks, format="csr")

        def vstack(blocks):
            return sps.vstack(blocks, format="csr")

        zeros = sps.csr_matrix
        eye = sps.eye
    else:
        sparse = False
        hstack = np.hstack
        vstack = np.vstack
        zeros = np.zeros
        eye = np.eye

    # Rows will be reversed, which feeds back into bounds, so copy
    bounds = np.array(bounds, copy=True)

    # modify problem such that all variables have only non-negativity bounds
    lbs = bounds[:, 0]
    ubs = bounds[:, 1]
    m_ub, n_ub = A_ub.shape

    lb_none = np.equal(lbs, -np.inf)
    ub_none = np.equal(ubs, np.inf)
    lb_some = np.logical_not(lb_none)
    ub_some = np.logical_not(ub_none)

    # unbounded below: substitute xi = -xi' (unbounded above)
    # if -inf <= xi <= ub, then -ub <= -xi <= inf, so swap and invert bounds
    l_nolb_someub = np.logical_and(lb_none, ub_some)
    i_nolb = np.nonzero(l_nolb_someub)[0]
    lbs[l_nolb_someub], ubs[l_nolb_someub] = (
        -ubs[l_nolb_someub], -lbs[l_nolb_someub])
    lb_none = np.equal(lbs, -np.inf)
    ub_none = np.equal(ubs, np.inf)
    lb_some = np.logical_not(lb_none)
    ub_some = np.logical_not(ub_none)
    c[i_nolb] *= -1
    if x0 is not None:
        x0[i_nolb] *= -1
    if len(i_nolb) > 0:
        if A_ub.shape[0] > 0:  # sometimes needed for sparse arrays... weird
            A_ub[:, i_nolb] *= -1
        if A_eq.shape[0] > 0:
            A_eq[:, i_nolb] *= -1

    # upper bound: add inequality constraint
    i_newub, = ub_some.nonzero()
    ub_newub = ubs[ub_some]
    n_bounds = len(i_newub)
    if n_bounds > 0:
        shape = (n_bounds, A_ub.shape[1])
        if sparse:
            idxs = (np.arange(n_bounds), i_newub)
            A_ub = vstack((A_ub, sps.csr_matrix((np.ones(n_bounds), idxs),
                                                shape=shape)))
        else:
            A_ub = vstack((A_ub, np.zeros(shape)))
            A_ub[np.arange(m_ub, A_ub.shape[0]), i_newub] = 1
        b_ub = np.concatenate((b_ub, np.zeros(n_bounds)))
        b_ub[m_ub:] = ub_newub

    A1 = vstack((A_ub, A_eq))
    b = np.concatenate((b_ub, b_eq))
    c = np.concatenate((c, np.zeros((A_ub.shape[0],))))
    if x0 is not None:
        x0 = np.concatenate((x0, np.zeros((A_ub.shape[0],))))
    # unbounded: substitute xi = xi+ + xi-
    l_free = np.logical_and(lb_none, ub_none)
    i_free = np.nonzero(l_free)[0]
    n_free = len(i_free)
    c = np.concatenate((c, np.zeros(n_free)))
    if x0 is not None:
        x0 = np.concatenate((x0, np.zeros(n_free)))
    A1 = hstack((A1[:, :n_ub], -A1[:, i_free]))
    c[n_ub:n_ub+n_free] = -c[i_free]
    if x0 is not None:
        i_free_neg = x0[i_free] < 0
        x0[np.arange(n_ub, A1.shape[1])[i_free_neg]] = -x0[i_free[i_free_neg]]
        x0[i_free[i_free_neg]] = 0

    # add slack variables
    A2 = vstack([eye(A_ub.shape[0]), zeros((A_eq.shape[0], A_ub.shape[0]))])

    A = hstack([A1, A2])

    # lower bound: substitute xi = xi' + lb
    # now there is a constant term in objective
    i_shift = np.nonzero(lb_some)[0]
    lb_shift = lbs[lb_some].astype(float)
    c0 += np.sum(lb_shift * c[i_shift])
    if sparse:
        b = b.reshape(-1, 1)
        A = A.tocsc()
        b -= (A[:, i_shift] * sps.diags(lb_shift)).sum(axis=1)
        b = b.ravel()
    else:
        b -= (A[:, i_shift] * lb_shift).sum(axis=1)
    if x0 is not None:
        x0[i_shift] -= lb_shift

    return A, b, c, c0, x0


def _round_to_power_of_two(x):
    """
    Round elements of the array to the nearest power of two.
    """
    return 2**np.around(np.log2(x))


def _autoscale(A, b, c, x0):
    """
    Scales the problem according to equilibration from [12].
    Also normalizes the right hand side vector by its maximum element.
    """
    m, n = A.shape

    C = 1
    R = 1

    if A.size > 0:

        R = np.max(np.abs(A), axis=1)
        if sps.issparse(A):
            R = R.toarray().flatten()
        R[R == 0] = 1
        R = 1/_round_to_power_of_two(R)
        A = sps.diags(R)*A if sps.issparse(A) else A*R.reshape(m, 1)
        b = b*R

        C = np.max(np.abs(A), axis=0)
        if sps.issparse(A):
            C = C.toarray().flatten()
        C[C == 0] = 1
        C = 1/_round_to_power_of_two(C)
        A = A*sps.diags(C) if sps.issparse(A) else A*C
        c = c*C

    b_scale = np.max(np.abs(b)) if b.size > 0 else 1
    if b_scale == 0:
        b_scale = 1.
    b = b/b_scale

    if x0 is not None:
        x0 = x0/b_scale*(1/C)
    return A, b, c, x0, C, b_scale


def _unscale(x, C, b_scale):
    """
    Converts solution to _autoscale problem -> solution to original problem.
    """

    try:
        n = len(C)
        # fails if sparse or scalar; that's OK.
        # this is only needed for original simplex (never sparse)
    except TypeError:
        n = len(x)

    return x[:n]*b_scale*C


def _display_summary(message, status, fun, iteration):
    """
    Print the termination summary of the linear program

    Parameters
    ----------
    message : str
            A string descriptor of the exit status of the optimization.
    status : int
        An integer representing the exit status of the optimization::

                0 : Optimization terminated successfully
                1 : Iteration limit reached
                2 : Problem appears to be infeasible
                3 : Problem appears to be unbounded
                4 : Serious numerical difficulties encountered

    fun : float
        Value of the objective function.
    iteration : iteration
        The number of iterations performed.
    """
    print(message)
    if status in (0, 1):
        print("         Current function value: {0: <12.6f}".format(fun))
    print("         Iterations: {0:d}".format(iteration))


def _postsolve(x, postsolve_args, complete=False, copy=False):
    """
    Given solution x to presolved, standard form linear program x, add
    fixed variables back into the problem and undo the variable substitutions
    to get solution to original linear program. Also, calculate the objective
    function value, slack in original upper bound constraints, and residuals
    in original equality constraints.

    Parameters
    ----------
    x : 1-D array
        Solution vector to the standard-form problem.
    postsolve_args : tuple
        Data needed by _postsolve to convert the solution to the standard-form
        problem into the solution to the original problem, including:

    lp : A `scipy.optimize._linprog_util._LPProblem` consisting of the following fields:

        c : 1D array
            The coefficients of the linear objective function to be minimized.
        A_ub : 2D array, optional
            The inequality constraint matrix. Each row of ``A_ub`` specifies the
            coefficients of a linear inequality constraint on ``x``.
        b_ub : 1D array, optional
            The inequality constraint vector. Each element represents an
            upper bound on the corresponding value of ``A_ub @ x``.
        A_eq : 2D array, optional
            The equality constraint matrix. Each row of ``A_eq`` specifies the
            coefficients of a linear equality constraint on ``x``.
        b_eq : 1D array, optional
            The equality constraint vector. Each element of ``A_eq @ x`` must equal
            the corresponding element of ``b_eq``.
        bounds : 2D array
            The bounds of ``x``, lower bounds in the 1st column, upper
            bounds in the 2nd column. The bounds are possibly tightened
            by the presolve procedure.
        x0 : 1D array, optional
            Guess values of the decision variables, which will be refined by
            the optimization algorithm. This argument is currently used only by the
            'revised simplex' method, and can only be used if `x0` represents a
            basic feasible solution.

    revstack: list of functions
        the functions in the list reverse the operations of _presolve()
        the function signature is x_org = f(x_mod), where x_mod is the result
        of a presolve step and x_org the value at the start of the step
    complete : bool
        Whether the solution is was determined in presolve (``True`` if so)

    Returns
    -------
    x : 1-D array
        Solution vector to original linear programming problem
    fun: float
        optimal objective value for original problem
    slack : 1-D array
        The (non-negative) slack in the upper bound constraints, that is,
        ``b_ub - A_ub @ x``
    con : 1-D array
        The (nominally zero) residuals of the equality constraints, that is,
        ``b - A_eq @ x``
    """
    # note that all the inputs are the ORIGINAL, unmodified versions
    # no rows, columns have been removed

    (c, A_ub, b_ub, A_eq, b_eq, bounds, x0), revstack, C, b_scale = postsolve_args

    x = _unscale(x, C, b_scale)

    # Undo variable substitutions of _get_Abc()
    # if "complete", problem was solved in presolve; don't do anything here
    n_x = bounds.shape[0]
    if not complete and bounds is not None:  # bounds are never none, probably
        n_unbounded = 0
        for i, bi in enumerate(bounds):
            lbi = bi[0]
            ubi = bi[1]
            if lbi == -np.inf and ubi == np.inf:
                n_unbounded += 1
                x[i] = x[i] - x[n_x + n_unbounded - 1]
            else:
                if lbi == -np.inf:
                    x[i] = ubi - x[i]
                else:
                    x[i] += lbi
    # all the rest of the variables were artificial
    x = x[:n_x]

    # If there were variables removed from the problem, add them back into the
    # solution vector
    # Apply the functions in revstack (reverse direction)
    for rev in reversed(revstack):
        x = rev(x)

    fun = x.dot(c)
    slack = b_ub - A_ub.dot(x)  # report slack for ORIGINAL UB constraints
    # report residuals of ORIGINAL EQ constraints
    con = b_eq - A_eq.dot(x)

    return x, fun, slack, con


def _check_result(x, fun, status, slack, con, bounds, tol, message):
    """
    Check the validity of the provided solution.

    A valid (optimal) solution satisfies all bounds, all slack variables are
    negative and all equality constraint residuals are strictly non-zero.
    Further, the lower-bounds, upper-bounds, slack and residuals contain
    no nan values.

    Parameters
    ----------
    x : 1-D array
        Solution vector to original linear programming problem
    fun: float
        optimal objective value for original problem
    status : int
        An integer representing the exit status of the optimization::

             0 : Optimization terminated successfully
             1 : Iteration limit reached
             2 : Problem appears to be infeasible
             3 : Problem appears to be unbounded
             4 : Serious numerical difficulties encountered

    slack : 1-D array
        The (non-negative) slack in the upper bound constraints, that is,
        ``b_ub - A_ub @ x``
    con : 1-D array
        The (nominally zero) residuals of the equality constraints, that is,
        ``b - A_eq @ x``
    bounds : 2D array
        The bounds on the original variables ``x``
    message : str
        A string descriptor of the exit status of the optimization.
    tol : float
        Termination tolerance; see [1]_ Section 4.5.

    Returns
    -------
    status : int
        An integer representing the exit status of the optimization::

             0 : Optimization terminated successfully
             1 : Iteration limit reached
             2 : Problem appears to be infeasible
             3 : Problem appears to be unbounded
             4 : Serious numerical difficulties encountered

    message : str
        A string descriptor of the exit status of the optimization.
    """
    # Somewhat arbitrary, but status 5 is very unusual
    tol = np.sqrt(tol) * 10

    contains_nans = (
        np.isnan(x).any()
        or np.isnan(fun)
        or np.isnan(slack).any()
        or np.isnan(con).any()
    )

    if contains_nans:
        is_feasible = False
    else:
        invalid_bounds = (x < bounds[:, 0] - tol).any() or (x > bounds[:, 1] + tol).any()
        invalid_slack = status != 3 and (slack < -tol).any()
        invalid_con = status != 3 and (np.abs(con) > tol).any()
        is_feasible = not (invalid_bounds or invalid_slack or invalid_con)

    if status == 0 and not is_feasible:
        status = 4
        message = ("The solution does not satisfy the constraints within the "
                   "required tolerance of " + "{:.2E}".format(tol) + ", yet "
                   "no errors were raised and there is no certificate of "
                   "infeasibility or unboundedness. This is known to occur "
                   "if the `presolve` option is False and the problem is "
                   "infeasible. This can also occur due to the limited "
                   "accuracy of the `interior-point` method. Check whether "
                   "the slack and constraint residuals are acceptable; "
                   "if not, consider enabling presolve, reducing option "
                   "`tol`, and/or using method `revised simplex`. "
                   "If you encounter this message under different "
                   "circumstances, please submit a bug report.")
    elif status == 0 and contains_nans:
        status = 4
        message = ("Numerical difficulties were encountered but no errors "
                   "were raised. This is known to occur if the 'presolve' "
                   "option is False, 'sparse' is True, and A_eq includes "
                   "redundant rows. If you encounter this under different "
                   "circumstances, please submit a bug report. Otherwise, "
                   "remove linearly dependent equations from your equality "
                   "constraints or enable presolve.")
    elif status == 2 and is_feasible:
        # Occurs if the simplex method exits after phase one with a very
        # nearly basic feasible solution. Postsolving can make the solution
        # basic, however, this solution is NOT optimal
        raise ValueError(message)

    return status, message<|MERGE_RESOLUTION|>--- conflicted
+++ resolved
@@ -42,13 +42,8 @@
         a 1-D or 2-D array or sequence with 2 scalar values.
         If all variables have a lower bound of 0 and no upper bound, the bounds
         parameter can be omitted (or given as None).
-<<<<<<< HEAD
-        If a specific variable has no lower bound and/or no upper bound,
-        specify the respective bound as -numpy.inf, numpy.inf or None.
-=======
         Absent lower and/or upper bounds can be specified as -numpy.inf (no
         lower bound), numpy.inf (no upper bound) or None (both).
->>>>>>> aa91e36f
     x0 : 1D array, optional
         Guess values of the decision variables, which will be refined by
         the optimization algorithm. This argument is currently used only by the
@@ -394,13 +389,9 @@
     # np.array(..,dtype=float) raises an error if dimensions are inconsistent
     # or if there are invalid data types in bounds. Just add a linprog prefix
     # to the error and re-raise.
-<<<<<<< HEAD
-    # Creating at least a 2-D array simplifies the cases to distinguish.
-=======
     # Creating at least a 2-D array simplifies the cases to distinguish below.
     if bounds is None or np.array_equal(bounds, []) or np.array_equal(bounds, [[]]):
         bounds = (0, np.inf)
->>>>>>> aa91e36f
     try:
         bounds_conv = np.atleast_2d(np.array(bounds, dtype=float))
     except ValueError as e:
@@ -432,15 +423,6 @@
         raise ValueError(
             "Invalid input for linprog: provide a {:d} x 2 array for bounds, "
             "not a 2 x {:d} array.".format(n_x, n_x))
-<<<<<<< HEAD
-    elif bsh[0] == 1 and bsh[1] == 0:
-        # [] converts to a (1,0) array (with no elements)
-        bounds_clean[:, 1] = np.inf
-    elif bsh[0] == 1 and bsh[1] == 1 and np.isnan(bounds_conv[0, 0]):
-        # None converts to a (1,1) array with a nan-value
-        bounds_clean[:, 1] = np.inf
-=======
->>>>>>> aa91e36f
     else:
         raise ValueError(
             "Invalid input for linprog: unable to interpret bounds with this "
@@ -528,17 +510,6 @@
             'revised simplex' method, and can only be used if `x0` represents a
             basic feasible solution.
 
-<<<<<<< HEAD
-lp, revstack, complete, status, message
-    lp : see above
-        The problem is modified by a number of presolve steps.
-    revstack : list of functions
-        List of functions, the application of which recreates the original
-        ``c``, ``x`` and ``x0``.
-        Each function corresponds to a presolve step taken. It takes ``c``,
-        ``x`` and ``x0`` from after a step and returns the values from before
-        the presolve step.
-=======
     c0 : 1D array
         Constant term in objective function due to fixed (and eliminated)
         variables.
@@ -550,7 +521,6 @@
         the function signature is x_org = f(x_mod), where x_mod is the result
         of a presolve step and x_org the value at the start of the step
         (currently, the revstack contains only one function)
->>>>>>> aa91e36f
     complete: bool
         Whether the solution is complete (solved or determined to be infeasible
         or unbounded in presolve)
@@ -687,18 +657,9 @@
     else:
         status = 6  # no change
 
-<<<<<<< HEAD
     return (pp, None, status)
-=======
-    revstack = []               # record of variables eliminated from problem
-    # constant term in cost function may be added if variables are eliminated
-    c0 = 0
-    complete = False        # complete is True if detected infeasible/unbounded
-    x = np.zeros(c.shape)   # this is solution vector if completed in presolve
->>>>>>> aa91e36f
-
-
-<<<<<<< HEAD
+
+
 def _presolve_infeasible_equality_constraints(pp):
     """
     Check for equalities which cannot be fulfilled given the bounds.
@@ -745,11 +706,6 @@
         # No infeasible constraints detected
         status = 6  # no change
     return (pp, None, status)
-=======
-    # Lower and upper bounds. Copy to prevent feedback (see comments below).
-    lb = bounds[:, 0].copy()
-    ub = bounds[:, 1].copy()
->>>>>>> aa91e36f
 
 
 def _presolve_infeasible_inequality_constraints(pp):
@@ -885,7 +841,6 @@
             x0_rev = None
         return (c_rev, x_rev, x0_rev)
 
-<<<<<<< HEAD
     pp = (c, A_ub, b_ub, A_eq, b_eq, bounds, x0)  # TODO check if necessary
     status = 5  # modifications
     return (pp, rev, status)
@@ -1137,275 +1092,6 @@
     pp = (c, A_ub, b_ub, A_eq, b_eq, bounds, x0)
     status = 5
     return (pp, rev, status)
-=======
-    # upper bounds >= lower bounds
-    if np.any(ub <= lb) or np.any(lb == np.inf) or np.any(ub == -np.inf):
-        status = 2
-        message = ("The problem is (trivially) infeasible since one "
-                   "or more upper bounds are smaller than the corresponding "
-                   "lower bounds, a lower bound is np.inf or an upper bound "
-                   "is -np.inf.")
-        complete = True
-        return (_LPProblem(c, A_ub, b_ub, A_eq, b_eq, bounds, x0),
-                c0, x, revstack, complete, status, message)
-
-    # zero row in equality constraints
-    zero_row = np.array(np.sum(A_eq != 0, axis=1) == 0).flatten()
-    if np.any(zero_row):
-        if np.any(
-            np.logical_and(
-                zero_row,
-                np.abs(b_eq) > tol)):  # test_zero_row_1
-            # infeasible if RHS is not zero
-            status = 2
-            message = ("The problem is (trivially) infeasible due to a row "
-                       "of zeros in the equality constraint matrix with a "
-                       "nonzero corresponding constraint value.")
-            complete = True
-            return (_LPProblem(c, A_ub, b_ub, A_eq, b_eq, bounds, x0),
-                    c0, x, revstack, complete, status, message)
-        else:  # test_zero_row_2
-            # if RHS is zero, we can eliminate this equation entirely
-            A_eq = A_eq[np.logical_not(zero_row), :]
-            b_eq = b_eq[np.logical_not(zero_row)]
-
-    # zero row in inequality constraints
-    zero_row = np.array(np.sum(A_ub != 0, axis=1) == 0).flatten()
-    if np.any(zero_row):
-        if np.any(np.logical_and(zero_row, b_ub < -tol)):  # test_zero_row_1
-            # infeasible if RHS is less than zero (because LHS is zero)
-            status = 2
-            message = ("The problem is (trivially) infeasible due to a row "
-                       "of zeros in the equality constraint matrix with a "
-                       "nonzero corresponding  constraint value.")
-            complete = True
-            return (_LPProblem(c, A_ub, b_ub, A_eq, b_eq, bounds, x0),
-                    c0, x, revstack, complete, status, message)
-        else:  # test_zero_row_2
-            # if LHS is >= 0, we can eliminate this constraint entirely
-            A_ub = A_ub[np.logical_not(zero_row), :]
-            b_ub = b_ub[np.logical_not(zero_row)]
-
-    # zero column in (both) constraints
-    # this indicates that a variable isn't constrained and can be removed
-    A = vstack((A_eq, A_ub))
-    if A.shape[0] > 0:
-        zero_col = np.array(np.sum(A != 0, axis=0) == 0).flatten()
-        # variable will be at upper or lower bound, depending on objective
-        x[np.logical_and(zero_col, c < 0)] = ub[
-            np.logical_and(zero_col, c < 0)]
-        x[np.logical_and(zero_col, c > 0)] = lb[
-            np.logical_and(zero_col, c > 0)]
-        if np.any(np.isinf(x)):  # if an unconstrained variable has no bound
-            status = 3
-            message = ("If feasible, the problem is (trivially) unbounded "
-                       "due  to a zero column in the constraint matrices. If "
-                       "you wish to check whether the problem is infeasible, "
-                       "turn presolve off.")
-            complete = True
-            return (_LPProblem(c, A_ub, b_ub, A_eq, b_eq, bounds, x0),
-                    c0, x, revstack, complete, status, message)
-        # variables will equal upper/lower bounds will be removed later
-        # >> the statements below also change bounds and lp <<
-        lb[np.logical_and(zero_col, c < 0)] = ub[
-            np.logical_and(zero_col, c < 0)]
-        ub[np.logical_and(zero_col, c > 0)] = lb[
-            np.logical_and(zero_col, c > 0)]
-
-    # row singleton in equality constraints
-    # this fixes a variable and removes the constraint
-    singleton_row = np.array(np.sum(A_eq != 0, axis=1) == 1).flatten()
-    rows = where(singleton_row)[0]
-    cols = where(A_eq[rows, :])[1]
-    if len(rows) > 0:
-        for row, col in zip(rows, cols):
-            val = b_eq[row] / A_eq[row, col]
-            if not lb[col] - tol <= val <= ub[col] + tol:
-                # infeasible if fixed value is not within bounds
-                status = 2
-                message = ("The problem is (trivially) infeasible because a "
-                           "singleton row in the equality constraints is "
-                           "inconsistent with the bounds.")
-                complete = True
-                return (_LPProblem(c, A_ub, b_ub, A_eq, b_eq, bounds, x0),
-                        c0, x, revstack, complete, status, message)
-            else:
-                # sets upper and lower bounds at that fixed value - variable
-                # will be removed later
-                # >> the statements below also change bounds and lp <<
-                lb[col] = val
-                ub[col] = val
-        A_eq = A_eq[np.logical_not(singleton_row), :]
-        b_eq = b_eq[np.logical_not(singleton_row)]
-
-    # row singleton in inequality constraints
-    # this indicates a simple bound and the constraint can be removed
-    # simple bounds may be adjusted here
-    # After all of the simple bound information is combined here, get_Abc will
-    # turn the simple bounds into constraints
-    singleton_row = np.array(np.sum(A_ub != 0, axis=1) == 1).flatten()
-    cols = where(A_ub[singleton_row, :])[1]
-    rows = where(singleton_row)[0]
-    if len(rows) > 0:
-        for row, col in zip(rows, cols):
-            val = b_ub[row] / A_ub[row, col]
-            if A_ub[row, col] > 0:  # upper bound
-                if val < lb[col] - tol:  # infeasible
-                    complete = True
-                elif val < ub[col]:  # new upper bound
-                    # >> the statement below also changes bounds and lp <<
-                    ub[col] = val
-            else:  # lower bound
-                if val > ub[col] + tol:  # infeasible
-                    complete = True
-                elif val > lb[col]:  # new lower bound
-                    # >> the statement below also changes bounds and lp <<
-                    lb[col] = val
-            if complete:
-                status = 2
-                message = ("The problem is (trivially) infeasible because a "
-                           "singleton row in the upper bound constraints is "
-                           "inconsistent with the bounds.")
-                return (_LPProblem(c, A_ub, b_ub, A_eq, b_eq, bounds, x0),
-                        c0, x, revstack, complete, status, message)
-        A_ub = A_ub[np.logical_not(singleton_row), :]
-        b_ub = b_ub[np.logical_not(singleton_row)]
-
-    # identical bounds indicate that variable can be removed
-    i_f = np.abs(lb - ub) < tol   # indices of "fixed" variables
-    i_nf = np.logical_not(i_f)  # indices of "not fixed" variables
-
-    # test_bounds_equal_but_infeasible
-    if np.all(i_f):  # if bounds define solution, check for consistency
-        residual = b_eq - A_eq.dot(lb)
-        slack = b_ub - A_ub.dot(lb)
-        if ((A_ub.size > 0 and np.any(slack < 0)) or
-                (A_eq.size > 0 and not np.allclose(residual, 0))):
-            status = 2
-            message = ("The problem is (trivially) infeasible because the "
-                       "bounds fix all variables to values inconsistent with "
-                       "the constraints")
-            complete = True
-            return (_LPProblem(c, A_ub, b_ub, A_eq, b_eq, bounds, x0),
-                    c0, x, revstack, complete, status, message)
-
-    ub_mod = ub
-    lb_mod = lb
-    if np.any(i_f):
-        c0 += c[i_f].dot(lb[i_f])
-        b_eq = b_eq - A_eq[:, i_f].dot(lb[i_f])
-        b_ub = b_ub - A_ub[:, i_f].dot(lb[i_f])
-        c = c[i_nf]
-        x_undo = lb[i_f]  # not x[i_f], x is just zeroes
-        x = x[i_nf]
-        # user guess x0 stays separate from presolve solution x
-        if x0 is not None:
-            x0 = x0[i_nf]
-        A_eq = A_eq[:, i_nf]
-        A_ub = A_ub[:, i_nf]
-        # modify bounds
-        lb_mod = lb[i_nf]
-        ub_mod = ub[i_nf]
-
-        def rev(x_mod):
-            # Function to restore x: insert x_undo into x_mod.
-            # When elements have been removed at positions k1, k2, k3, ...
-            # then these must be replaced at (after) positions k1-1, k2-2,
-            # k3-3, ... in the modified array to recreate the original
-            i = np.flatnonzero(i_f)
-            # Number of variables to restore
-            N = len(i)
-            index_offset = list(range(N))
-            # Create insert indices
-            insert_indices = np.subtract(i, index_offset).flatten()
-            x_rev = np.insert(x_mod.astype(float), insert_indices, x_undo)
-            return (x_rev)
-
-        # Use revstack as a list of functions, currently just this one.
-        revstack.append(rev)
-
-    # no constraints indicates that problem is trivial
-    if A_eq.size == 0 and A_ub.size == 0:
-        b_eq = np.array([])
-        b_ub = np.array([])
-        # test_empty_constraint_1
-        if c.size == 0:
-            status = 0
-            message = ("The solution was determined in presolve as there are "
-                       "no non-trivial constraints.")
-        elif (np.any(np.logical_and(c < 0, ub_mod == np.inf)) or
-              np.any(np.logical_and(c > 0, lb_mod == -np.inf))):
-            # test_no_constraints()
-            # test_unbounded_no_nontrivial_constraints_1
-            # test_unbounded_no_nontrivial_constraints_2
-            status = 3
-            message = ("The problem is (trivially) unbounded "
-                       "because there are no non-trivial constraints and "
-                       "a) at least one decision variable is unbounded "
-                       "above and its corresponding cost is negative, or "
-                       "b) at least one decision variable is unbounded below "
-                       "and its corresponding cost is positive. ")
-        else:  # test_empty_constraint_2
-            status = 0
-            message = ("The solution was determined in presolve as there are "
-                       "no non-trivial constraints.")
-        complete = True
-        x[c < 0] = ub_mod[c < 0]
-        x[c > 0] = lb_mod[c > 0]
-        # where c is zero, set x to a finite bound or zero
-        x_zero_c = ub_mod[c == 0]
-        x_zero_c[np.isinf(x_zero_c)] = ub_mod[c == 0][np.isinf(x_zero_c)]
-        x_zero_c[np.isinf(x_zero_c)] = 0
-        x[c == 0] = x_zero_c
-        # if this is not the last step of presolve, should convert bounds back
-        # to array and return here
-
-    # Convert modified lb and ub back into N x 2 bounds
-    bounds = np.hstack((lb_mod[:, np.newaxis], ub_mod[:, np.newaxis]))
-
-    # remove redundant (linearly dependent) rows from equality constraints
-    n_rows_A = A_eq.shape[0]
-    redundancy_warning = ("A_eq does not appear to be of full row rank. To "
-                          "improve performance, check the problem formulation "
-                          "for redundant equality constraints.")
-    if (sps.issparse(A_eq)):
-        if rr and A_eq.size > 0:  # TODO: Fast sparse rank check?
-            A_eq, b_eq, status, message = _remove_redundancy_sparse(A_eq, b_eq)
-            if A_eq.shape[0] < n_rows_A:
-                warn(redundancy_warning, OptimizeWarning, stacklevel=1)
-            if status != 0:
-                complete = True
-        return (_LPProblem(c, A_ub, b_ub, A_eq, b_eq, bounds, x0),
-                c0, x, revstack, complete, status, message)
-
-    # This is a wild guess for which redundancy removal algorithm will be
-    # faster. More testing would be good.
-    small_nullspace = 5
-    if rr and A_eq.size > 0:
-        try:  # TODO: instead use results of first SVD in _remove_redundancy
-            rank = np.linalg.matrix_rank(A_eq)
-        except Exception:  # oh well, we'll have to go with _remove_redundancy_dense
-            rank = 0
-    if rr and A_eq.size > 0 and rank < A_eq.shape[0]:
-        warn(redundancy_warning, OptimizeWarning, stacklevel=3)
-        dim_row_nullspace = A_eq.shape[0]-rank
-        if dim_row_nullspace <= small_nullspace:
-            A_eq, b_eq, status, message = _remove_redundancy(A_eq, b_eq)
-        if dim_row_nullspace > small_nullspace or status == 4:
-            A_eq, b_eq, status, message = _remove_redundancy_dense(A_eq, b_eq)
-        if A_eq.shape[0] < rank:
-            message = ("Due to numerical issues, redundant equality "
-                       "constraints could not be removed automatically. "
-                       "Try providing your constraint matrices as sparse "
-                       "matrices to activate sparse presolve, try turning "
-                       "off redundancy removal, or try turning off presolve "
-                       "altogether.")
-            status = 4
-        if status != 0:
-            complete = True
-    return (_LPProblem(c, A_ub, b_ub, A_eq, b_eq, bounds, x0),
-            c0, x, revstack, complete, status, message)
->>>>>>> aa91e36f
 
 
 def _parse_linprog(lp, options):
